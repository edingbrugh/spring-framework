/*
 * Copyright 2002-2012 the original author or authors.
 *
 * Licensed under the Apache License, Version 2.0 (the "License");
 * you may not use this file except in compliance with the License.
 * You may obtain a copy of the License at
 *
 *      http://www.apache.org/licenses/LICENSE-2.0
 *
 * Unless required by applicable law or agreed to in writing, software
 * distributed under the License is distributed on an "AS IS" BASIS,
 * WITHOUT WARRANTIES OR CONDITIONS OF ANY KIND, either express or implied.
 * See the License for the specific language governing permissions and
 * limitations under the License.
 */

package org.springframework.beans;

import java.beans.BeanInfo;
import java.beans.IndexedPropertyDescriptor;
import java.beans.IntrospectionException;
import java.beans.Introspector;
import java.beans.PropertyDescriptor;

import java.lang.reflect.Method;
import java.math.BigDecimal;

import org.junit.Test;

import org.springframework.core.JdkVersion;
import org.springframework.util.ClassUtils;

import test.beans.TestBean;

import static org.hamcrest.Matchers.greaterThan;
import static org.hamcrest.Matchers.lessThan;


import static org.hamcrest.CoreMatchers.equalTo;
import static org.hamcrest.CoreMatchers.is;

import static org.junit.Assert.*;

/**
 * Unit tests for {@link ExtendedBeanInfo}.
 *
 * @author Chris Beams
 * @since 3.1
 */
public class ExtendedBeanInfoTests {

	@Test
	public void standardReadMethodOnly() throws IntrospectionException {
		@SuppressWarnings("unused") class C {
			public String getFoo() { return null; }
		}

		BeanInfo bi = Introspector.getBeanInfo(C.class);
		ExtendedBeanInfo ebi = new ExtendedBeanInfo(bi);

		assertThat(hasReadMethodForProperty(bi, "foo"), is(true));
		assertThat(hasWriteMethodForProperty(bi, "foo"), is(false));

		assertThat(hasReadMethodForProperty(ebi, "foo"), is(true));
		assertThat(hasWriteMethodForProperty(ebi, "foo"), is(false));
	}

	@Test
	public void standardWriteMethodOnly() throws IntrospectionException {
		@SuppressWarnings("unused") class C {
			public void setFoo(String f) { }
		}

		BeanInfo bi = Introspector.getBeanInfo(C.class);
		ExtendedBeanInfo ebi = new ExtendedBeanInfo(bi);

		assertThat(hasReadMethodForProperty(bi, "foo"), is(false));
		assertThat(hasWriteMethodForProperty(bi, "foo"), is(true));

		assertThat(hasReadMethodForProperty(ebi, "foo"), is(false));
		assertThat(hasWriteMethodForProperty(ebi, "foo"), is(true));
	}

	@Test
	public void standardReadAndWriteMethods() throws IntrospectionException {
		@SuppressWarnings("unused") class C {
			public void setFoo(String f) { }
			public String getFoo() { return null; }
		}

		BeanInfo bi = Introspector.getBeanInfo(C.class);
		ExtendedBeanInfo ebi = new ExtendedBeanInfo(bi);

		assertThat(hasReadMethodForProperty(bi, "foo"), is(true));
		assertThat(hasWriteMethodForProperty(bi, "foo"), is(true));

		assertThat(hasReadMethodForProperty(ebi, "foo"), is(true));
		assertThat(hasWriteMethodForProperty(ebi, "foo"), is(true));
	}

	@Test
	public void nonStandardWriteMethodOnly() throws IntrospectionException {
		@SuppressWarnings("unused") class C {
			public C setFoo(String foo) { return this; }
		}

		BeanInfo bi = Introspector.getBeanInfo(C.class);
		ExtendedBeanInfo ebi = new ExtendedBeanInfo(bi);

		assertThat(hasReadMethodForProperty(bi, "foo"), is(false));
		assertThat(hasWriteMethodForProperty(bi, "foo"), is(false));

		assertThat(hasReadMethodForProperty(ebi, "foo"), is(false));
		assertThat(hasWriteMethodForProperty(ebi, "foo"), is(true));
	}

	@Test
	public void standardReadAndNonStandardWriteMethods() throws IntrospectionException {
		@SuppressWarnings("unused") class C {
			public String getFoo() { return null; }
			public C setFoo(String foo) { return this; }
		}

		BeanInfo bi = Introspector.getBeanInfo(C.class);

		assertThat(hasReadMethodForProperty(bi, "foo"), is(true));
		assertThat(hasWriteMethodForProperty(bi, "foo"), is(false));

		ExtendedBeanInfo ebi = new ExtendedBeanInfo(bi);

		assertThat(hasReadMethodForProperty(bi, "foo"), is(true));
		assertThat(hasWriteMethodForProperty(bi, "foo"), is(false));

		assertThat(hasReadMethodForProperty(ebi, "foo"), is(true));
		assertThat(hasWriteMethodForProperty(ebi, "foo"), is(true));
	}

	@Test
	public void standardReadAndNonStandardIndexedWriteMethod() throws IntrospectionException {
		@SuppressWarnings("unused") class C {
			public String[] getFoo() { return null; }
			public C setFoo(int i, String foo) { return this; }
		}

		BeanInfo bi = Introspector.getBeanInfo(C.class);

		assertThat(hasReadMethodForProperty(bi, "foo"), is(true));
		assertThat(hasWriteMethodForProperty(bi, "foo"), is(false));
		assertThat(hasIndexedWriteMethodForProperty(bi, "foo"), is(trueUntilJdk17()));

		BeanInfo ebi = new ExtendedBeanInfo(bi);

		assertThat(hasReadMethodForProperty(ebi, "foo"), is(true));
		assertThat(hasWriteMethodForProperty(ebi, "foo"), is(false));
		assertThat(hasIndexedWriteMethodForProperty(ebi, "foo"), is(true));
	}

	@Test
	public void standardReadMethodsAndOverloadedNonStandardWriteMethods() throws Exception {
		@SuppressWarnings("unused") class C {
			public String getFoo() { return null; }
			public C setFoo(String foo) { return this; }
			public C setFoo(Number foo) { return this; }
		}

		BeanInfo bi = Introspector.getBeanInfo(C.class);

		assertThat(hasReadMethodForProperty(bi, "foo"), is(true));
		assertThat(hasWriteMethodForProperty(bi, "foo"), is(false));

		ExtendedBeanInfo ebi = new ExtendedBeanInfo(bi);

		assertThat(hasReadMethodForProperty(bi, "foo"), is(true));
		assertThat(hasWriteMethodForProperty(bi, "foo"), is(false));

		assertThat(hasReadMethodForProperty(ebi, "foo"), is(true));
		assertThat(hasWriteMethodForProperty(ebi, "foo"), is(true));

		for (PropertyDescriptor pd : ebi.getPropertyDescriptors()) {
			if (pd.getName().equals("foo")) {
				assertThat(pd.getWriteMethod(), is(C.class.getMethod("setFoo", String.class)));
				return;
			}
		}
		fail("never matched write method");
	}

	@Test
	public void cornerSpr9414() throws IntrospectionException {
		@SuppressWarnings("unused") class Parent {
			public Number getProperty1() {
				return 1;
			}
		}
		class Child extends Parent {
			@Override
			public Integer getProperty1() {
				return 2;
			}
		}
		{ // always passes
			ExtendedBeanInfo bi = new ExtendedBeanInfo(Introspector.getBeanInfo(Parent.class));
			assertThat(hasReadMethodForProperty(bi, "property1"), is(true));
		}
		{ // failed prior to fix for SPR-9414
			ExtendedBeanInfo bi = new ExtendedBeanInfo(Introspector.getBeanInfo(Child.class));
			assertThat(hasReadMethodForProperty(bi, "property1"), is(true));
		}
	}

	interface Spr9453<T> {
		T getProp();
	}

	@Test
	public void cornerSpr9453() throws IntrospectionException {
		final class Bean implements Spr9453<Class<?>> {
			@Override
			public Class<?> getProp() {
				return null;
			}
		}
		{ // always passes
			BeanInfo info = Introspector.getBeanInfo(Bean.class);
			assertThat(info.getPropertyDescriptors().length, equalTo(2));
		}
		{ // failed prior to fix for SPR-9453
			BeanInfo info = new ExtendedBeanInfo(Introspector.getBeanInfo(Bean.class));
			assertThat(info.getPropertyDescriptors().length, equalTo(2));
		}
	}

	@Test
	public void standardReadMethodInSuperclassAndNonStandardWriteMethodInSubclass() throws Exception {
		@SuppressWarnings("unused") class B {
			public String getFoo() { return null; }
		}
		@SuppressWarnings("unused") class C extends B {
			public C setFoo(String foo) { return this; }
		}

		BeanInfo bi = Introspector.getBeanInfo(C.class);

		assertThat(hasReadMethodForProperty(bi, "foo"), is(true));
		assertThat(hasWriteMethodForProperty(bi, "foo"), is(false));

		ExtendedBeanInfo ebi = new ExtendedBeanInfo(bi);

		assertThat(hasReadMethodForProperty(bi, "foo"), is(true));
		assertThat(hasWriteMethodForProperty(bi, "foo"), is(false));

		assertThat(hasReadMethodForProperty(ebi, "foo"), is(true));
		assertThat(hasWriteMethodForProperty(ebi, "foo"), is(true));
	}

	@Test
	public void standardReadMethodInSuperAndSubclassesAndGenericBuilderStyleNonStandardWriteMethodInSuperAndSubclasses() throws Exception {
		abstract class B<This extends B<This>> {
			@SuppressWarnings("unchecked")
			protected final This instance = (This) this;
			private String foo;
			public String getFoo() { return foo; }
			public This setFoo(String foo) {
				this.foo = foo;
				return this.instance;
			}
		}

		class C extends B<C> {
			private int bar = -1;
			public int getBar() { return bar; }
			public C setBar(int bar) {
				this.bar = bar;
				return this.instance;
			}
		}

		C c = new C()
			.setFoo("blue")
			.setBar(42);

		assertThat(c.getFoo(), is("blue"));
		assertThat(c.getBar(), is(42));

		BeanInfo bi = Introspector.getBeanInfo(C.class);

		assertThat(hasReadMethodForProperty(bi, "foo"), is(true));
		assertThat(hasWriteMethodForProperty(bi, "foo"), is(false));

		assertThat(hasReadMethodForProperty(bi, "bar"), is(true));
		assertThat(hasWriteMethodForProperty(bi, "bar"), is(false));

		BeanInfo ebi = new ExtendedBeanInfo(bi);

		assertThat(hasReadMethodForProperty(bi, "foo"), is(true));
		assertThat(hasWriteMethodForProperty(bi, "foo"), is(false));

		assertThat(hasReadMethodForProperty(bi, "bar"), is(true));
		assertThat(hasWriteMethodForProperty(bi, "bar"), is(false));

		assertThat(hasReadMethodForProperty(ebi, "foo"), is(true));
		assertThat(hasWriteMethodForProperty(ebi, "foo"), is(true));

		assertThat(hasReadMethodForProperty(ebi, "bar"), is(true));
		assertThat(hasWriteMethodForProperty(ebi, "bar"), is(true));
	}

	@Test
	public void nonPublicStandardReadAndWriteMethods() throws Exception {
		@SuppressWarnings("unused") class C {
			String getFoo() { return null; }
			C setFoo(String foo) { return this; }
		}

		BeanInfo bi = Introspector.getBeanInfo(C.class);
		BeanInfo ebi = new ExtendedBeanInfo(bi);

		assertThat(hasReadMethodForProperty(bi, "foo"), is(false));
		assertThat(hasWriteMethodForProperty(bi, "foo"), is(false));

		assertThat(hasReadMethodForProperty(ebi, "foo"), is(false));
		assertThat(hasWriteMethodForProperty(ebi, "foo"), is(false));
	}

	/**
	 * {@link ExtendedBeanInfo} should behave exactly like {@link BeanInfo}
	 * in strange edge cases.
	 */
	@Test
	public void readMethodReturnsSupertypeOfWriteMethodParameter() throws IntrospectionException {
		@SuppressWarnings("unused") class C {
			public Number getFoo() { return null; }
			public void setFoo(Integer foo) { }
		}

		BeanInfo bi = Introspector.getBeanInfo(C.class);
		BeanInfo ebi = new ExtendedBeanInfo(bi);

		assertThat(hasReadMethodForProperty(bi, "foo"), is(true));
		assertThat(hasWriteMethodForProperty(bi, "foo"), is(false));

		assertThat(hasReadMethodForProperty(ebi, "foo"), is(true));
		assertThat(hasWriteMethodForProperty(ebi, "foo"), is(false));
	}

	@Test
	public void indexedReadMethodReturnsSupertypeOfIndexedWriteMethodParameter() throws IntrospectionException {
		@SuppressWarnings("unused") class C {
			public Number getFoos(int index) { return null; }
			public void setFoos(int index, Integer foo) { }
		}

		BeanInfo bi = Introspector.getBeanInfo(C.class);
		BeanInfo ebi = new ExtendedBeanInfo(bi);

		assertThat(hasIndexedReadMethodForProperty(bi, "foos"), is(true));
		assertThat(hasIndexedWriteMethodForProperty(bi, "foos"), is(false));

		assertThat(hasIndexedReadMethodForProperty(ebi, "foos"), is(true));
		assertThat(hasIndexedWriteMethodForProperty(ebi, "foos"), is(false));
	}

	/**
	 * {@link ExtendedBeanInfo} should behave exactly like {@link BeanInfo}
	 * in strange edge cases.
	 */
	@Test
	public void readMethodReturnsSubtypeOfWriteMethodParameter() throws IntrospectionException {
		@SuppressWarnings("unused") class C {
			public Integer getFoo() { return null; }
			public void setFoo(Number foo) { }
		}

		BeanInfo bi = Introspector.getBeanInfo(C.class);
		BeanInfo ebi = new ExtendedBeanInfo(bi);

		assertThat(hasReadMethodForProperty(bi, "foo"), is(true));
		assertThat(hasWriteMethodForProperty(bi, "foo"), is(false));

		assertThat(hasReadMethodForProperty(ebi, "foo"), is(true));
		assertThat(hasWriteMethodForProperty(ebi, "foo"), is(false));
	}

	@Test
	public void indexedReadMethodReturnsSubtypeOfIndexedWriteMethodParameter() throws IntrospectionException {
		@SuppressWarnings("unused") class C {
			public Integer getFoos(int index) { return null; }
			public void setFoo(int index, Number foo) { }
		}

		BeanInfo bi = Introspector.getBeanInfo(C.class);
		BeanInfo ebi = new ExtendedBeanInfo(bi);

		assertThat(hasIndexedReadMethodForProperty(bi, "foos"), is(true));
		assertThat(hasIndexedWriteMethodForProperty(bi, "foos"), is(false));

		assertThat(hasIndexedReadMethodForProperty(ebi, "foos"), is(true));
		assertThat(hasIndexedWriteMethodForProperty(ebi, "foos"), is(false));
	}

	@Test
	public void indexedReadMethodOnly() throws IntrospectionException {
		@SuppressWarnings("unused")
		class C {
			// indexed read method
			public String getFoos(int i) { return null; }
		}

		BeanInfo bi = Introspector.getBeanInfo(C.class);
		BeanInfo ebi = new ExtendedBeanInfo(Introspector.getBeanInfo(C.class));

		assertThat(hasReadMethodForProperty(bi, "foos"), is(false));
		assertThat(hasIndexedReadMethodForProperty(bi, "foos"), is(true));

		assertThat(hasReadMethodForProperty(ebi, "foos"), is(false));
		assertThat(hasIndexedReadMethodForProperty(ebi, "foos"), is(true));
	}

	@Test
	public void indexedWriteMethodOnly() throws IntrospectionException {
		@SuppressWarnings("unused")
		class C {
			// indexed write method
			public void setFoos(int i, String foo) { }
		}

		BeanInfo bi = Introspector.getBeanInfo(C.class);
		BeanInfo ebi = new ExtendedBeanInfo(Introspector.getBeanInfo(C.class));

		assertThat(hasWriteMethodForProperty(bi, "foos"), is(false));
		assertThat(hasIndexedWriteMethodForProperty(bi, "foos"), is(true));

		assertThat(hasWriteMethodForProperty(ebi, "foos"), is(false));
		assertThat(hasIndexedWriteMethodForProperty(ebi, "foos"), is(true));
	}

	@Test
	public void indexedReadAndIndexedWriteMethods() throws IntrospectionException {
		@SuppressWarnings("unused")
		class C {
			// indexed read method
			public String getFoos(int i) { return null; }
			// indexed write method
			public void setFoos(int i, String foo) { }
		}

		BeanInfo bi = Introspector.getBeanInfo(C.class);
		BeanInfo ebi = new ExtendedBeanInfo(Introspector.getBeanInfo(C.class));

		assertThat(hasReadMethodForProperty(bi, "foos"), is(false));
		assertThat(hasIndexedReadMethodForProperty(bi, "foos"), is(true));
		assertThat(hasWriteMethodForProperty(bi, "foos"), is(false));
		assertThat(hasIndexedWriteMethodForProperty(bi, "foos"), is(true));

		assertThat(hasReadMethodForProperty(ebi, "foos"), is(false));
		assertThat(hasIndexedReadMethodForProperty(ebi, "foos"), is(true));
		assertThat(hasWriteMethodForProperty(ebi, "foos"), is(false));
		assertThat(hasIndexedWriteMethodForProperty(ebi, "foos"), is(true));
	}

	@Test
	public void readAndWriteAndIndexedReadAndIndexedWriteMethods() throws IntrospectionException {
		@SuppressWarnings("unused")
		class C {
			// read method
			public String[] getFoos() { return null; }
			// indexed read method
			public String getFoos(int i) { return null; }
			// write method
			public void setFoos(String[] foos) { }
			// indexed write method
			public void setFoos(int i, String foo) { }
		}

		BeanInfo bi = Introspector.getBeanInfo(C.class);
		BeanInfo ebi = new ExtendedBeanInfo(Introspector.getBeanInfo(C.class));

		assertThat(hasReadMethodForProperty(bi, "foos"), is(true));
		assertThat(hasWriteMethodForProperty(bi, "foos"), is(true));
		assertThat(hasIndexedReadMethodForProperty(bi, "foos"), is(true));
		assertThat(hasIndexedWriteMethodForProperty(bi, "foos"), is(true));

		assertThat(hasReadMethodForProperty(ebi, "foos"), is(true));
		assertThat(hasWriteMethodForProperty(ebi, "foos"), is(true));
		assertThat(hasIndexedReadMethodForProperty(ebi, "foos"), is(true));
		assertThat(hasIndexedWriteMethodForProperty(ebi, "foos"), is(true));
	}

	@Test
	public void indexedReadAndNonStandardIndexedWrite() throws IntrospectionException {
		@SuppressWarnings("unused")
		class C {
			// indexed read method
			public String getFoos(int i) { return null; }
			// non-standard indexed write method
			public C setFoos(int i, String foo) { return this; }
		}

		BeanInfo bi = Introspector.getBeanInfo(C.class);

		assertThat(hasIndexedReadMethodForProperty(bi, "foos"), is(true));
		// interesting! standard Inspector picks up non-void return types on indexed write methods by default
		assertThat(hasIndexedWriteMethodForProperty(bi, "foos"), is(trueUntilJdk17()));

		BeanInfo ebi = new ExtendedBeanInfo(Introspector.getBeanInfo(C.class));

		assertThat(hasIndexedReadMethodForProperty(ebi, "foos"), is(true));
		assertThat(hasIndexedWriteMethodForProperty(ebi, "foos"), is(true));
	}

	@Test
	public void indexedReadAndNonStandardWriteAndNonStandardIndexedWrite() throws IntrospectionException {
		@SuppressWarnings("unused")
		class C {
			// non-standard write method
			public C setFoos(String[] foos) { return this; }
			// indexed read method
			public String getFoos(int i) { return null; }
			// non-standard indexed write method
			public C setFoos(int i, String foo) { return this; }
		}

		BeanInfo bi = Introspector.getBeanInfo(C.class);

		assertThat(hasIndexedReadMethodForProperty(bi, "foos"), is(true));
		assertThat(hasWriteMethodForProperty(bi, "foos"), is(false));
		// again as above, standard Inspector picks up non-void return types on indexed write methods by default
		assertThat(hasIndexedWriteMethodForProperty(bi, "foos"), is(trueUntilJdk17()));

		BeanInfo ebi = new ExtendedBeanInfo(Introspector.getBeanInfo(C.class));

		assertThat(hasIndexedReadMethodForProperty(bi, "foos"), is(true));
		assertThat(hasWriteMethodForProperty(bi, "foos"), is(false));
		assertThat(hasIndexedWriteMethodForProperty(bi, "foos"), is(trueUntilJdk17()));

		assertThat(hasIndexedReadMethodForProperty(ebi, "foos"), is(true));
		assertThat(hasWriteMethodForProperty(ebi, "foos"), is(true));
		assertThat(hasIndexedWriteMethodForProperty(ebi, "foos"), is(true));
	}

	@Test
	public void cornerSpr9702() throws IntrospectionException {
		{ // baseline with standard write method
			@SuppressWarnings("unused")
			class C {
				// VOID-RETURNING, NON-INDEXED write method
				public void setFoos(String[] foos) { }
				// indexed read method
				public String getFoos(int i) { return null; }
			}

			BeanInfo bi = Introspector.getBeanInfo(C.class);
			assertThat(hasReadMethodForProperty(bi, "foos"), is(false));
			assertThat(hasIndexedReadMethodForProperty(bi, "foos"), is(true));
			assertThat(hasWriteMethodForProperty(bi, "foos"), is(true));
			assertThat(hasIndexedWriteMethodForProperty(bi, "foos"), is(false));

			BeanInfo ebi = Introspector.getBeanInfo(C.class);
			assertThat(hasReadMethodForProperty(ebi, "foos"), is(false));
			assertThat(hasIndexedReadMethodForProperty(ebi, "foos"), is(true));
			assertThat(hasWriteMethodForProperty(ebi, "foos"), is(true));
			assertThat(hasIndexedWriteMethodForProperty(ebi, "foos"), is(false));
		}
		{ // variant with non-standard write method
			@SuppressWarnings("unused")
			class C {
				// NON-VOID-RETURNING, NON-INDEXED write method
				public C setFoos(String[] foos) { return this; }
				// indexed read method
				public String getFoos(int i) { return null; }
			}

			BeanInfo bi = Introspector.getBeanInfo(C.class);
			assertThat(hasReadMethodForProperty(bi, "foos"), is(false));
			assertThat(hasIndexedReadMethodForProperty(bi, "foos"), is(true));
			assertThat(hasWriteMethodForProperty(bi, "foos"), is(false));
			assertThat(hasIndexedWriteMethodForProperty(bi, "foos"), is(false));

			BeanInfo ebi = new ExtendedBeanInfo(Introspector.getBeanInfo(C.class));
			assertThat(hasReadMethodForProperty(ebi, "foos"), is(false));
			assertThat(hasIndexedReadMethodForProperty(ebi, "foos"), is(true));
			assertThat(hasWriteMethodForProperty(ebi, "foos"), is(true));
			assertThat(hasIndexedWriteMethodForProperty(ebi, "foos"), is(false));
		}
	}

	/**
	 * Prior to SPR-10111 (a follow-up fix for SPR-9702), this method would throw an
	 * IntrospectionException regarding a "type mismatch between indexed and non-indexed
	 * methods" intermittently (approximately one out of every four times) under JDK 7
	 * due to non-deterministic results from {@link Class#getDeclaredMethods()}.
	 * See http://bugs.sun.com/view_bug.do?bug_id=7023180
	 * @see #cornerSpr9702()
	 */
	@Test
	public void cornerSpr10111() throws Exception {
		new ExtendedBeanInfo(Introspector.getBeanInfo(BigDecimal.class));
	}


	@Test
	public void subclassWriteMethodWithCovariantReturnType() throws IntrospectionException {
		@SuppressWarnings("unused") class B {
			public String getFoo() { return null; }
			public Number setFoo(String foo) { return null; }
		}
		class C extends B {
			@Override
			public String getFoo() { return null; }
			@Override
			public Integer setFoo(String foo) { return null; }
		}

		BeanInfo bi = Introspector.getBeanInfo(C.class);

		assertThat(hasReadMethodForProperty(bi, "foo"), is(true));
		assertThat(hasWriteMethodForProperty(bi, "foo"), is(false));

		BeanInfo ebi = new ExtendedBeanInfo(bi);

		assertThat(hasReadMethodForProperty(bi, "foo"), is(true));
		assertThat(hasWriteMethodForProperty(bi, "foo"), is(false));

		assertThat(hasReadMethodForProperty(ebi, "foo"), is(true));
		assertThat(hasWriteMethodForProperty(ebi, "foo"), is(true));

		assertThat(ebi.getPropertyDescriptors().length, equalTo(bi.getPropertyDescriptors().length));
	}

	@Test
	public void nonStandardReadMethodAndStandardWriteMethod() throws IntrospectionException {
		@SuppressWarnings("unused") class C {
			public void getFoo() { }
			public void setFoo(String foo) { }
		}

		BeanInfo bi = Introspector.getBeanInfo(C.class);
		BeanInfo ebi = new ExtendedBeanInfo(bi);

		assertThat(hasReadMethodForProperty(bi, "foo"), is(false));
		assertThat(hasWriteMethodForProperty(bi, "foo"), is(true));

		assertThat(hasReadMethodForProperty(ebi, "foo"), is(false));
		assertThat(hasWriteMethodForProperty(ebi, "foo"), is(true));
	}

	/**
	 * Ensures that an empty string is not passed into a PropertyDescriptor constructor. This
	 * could occur when handling ArrayList.set(int,Object)
	 */
	@Test
	public void emptyPropertiesIgnored() throws IntrospectionException {
		@SuppressWarnings("unused") class C {
			public Object set(Object o) { return null; }
			public Object set(int i, Object o) { return null; }
		}

		BeanInfo bi = Introspector.getBeanInfo(C.class);
		BeanInfo ebi = new ExtendedBeanInfo(bi);

		assertThat(ebi.getPropertyDescriptors(), equalTo(bi.getPropertyDescriptors()));
	}

	@Test
	public void overloadedNonStandardWriteMethodsOnly_orderA() throws IntrospectionException, SecurityException, NoSuchMethodException {
		@SuppressWarnings("unused") class C {
			public Object setFoo(String p) { return new Object(); }
			public Object setFoo(int p) { return new Object(); }
		}
		BeanInfo bi = Introspector.getBeanInfo(C.class);

		assertThat(hasReadMethodForProperty(bi, "foo"), is(false));
		assertThat(hasWriteMethodForProperty(bi, "foo"), is(false));

		BeanInfo ebi = new ExtendedBeanInfo(bi);

		assertThat(hasReadMethodForProperty(bi, "foo"), is(false));
		assertThat(hasWriteMethodForProperty(bi, "foo"), is(false));

		assertThat(hasReadMethodForProperty(ebi, "foo"), is(false));
		assertThat(hasWriteMethodForProperty(ebi, "foo"), is(true));

		for (PropertyDescriptor pd : ebi.getPropertyDescriptors()) {
			if (pd.getName().equals("foo")) {
				assertThat(pd.getWriteMethod(), is(C.class.getMethod("setFoo", String.class)));
				return;
			}
		}
		fail("never matched write method");
	}

	@Test
	public void overloadedNonStandardWriteMethodsOnly_orderB() throws IntrospectionException, SecurityException, NoSuchMethodException {
		@SuppressWarnings("unused") class C {
			public Object setFoo(int p) { return new Object(); }
			public Object setFoo(String p) { return new Object(); }
		}
		BeanInfo bi = Introspector.getBeanInfo(C.class);

		assertThat(hasReadMethodForProperty(bi, "foo"), is(false));
		assertThat(hasWriteMethodForProperty(bi, "foo"), is(false));

		BeanInfo ebi = new ExtendedBeanInfo(bi);

		assertThat(hasReadMethodForProperty(bi, "foo"), is(false));
		assertThat(hasWriteMethodForProperty(bi, "foo"), is(false));

		assertThat(hasReadMethodForProperty(ebi, "foo"), is(false));
		assertThat(hasWriteMethodForProperty(ebi, "foo"), is(true));

		for (PropertyDescriptor pd : ebi.getPropertyDescriptors()) {
			if (pd.getName().equals("foo")) {
				assertThat(pd.getWriteMethod(), is(C.class.getMethod("setFoo", String.class)));
				return;
			}
		}
		fail("never matched write method");
	}

	/**
	 * Corners the bug revealed by SPR-8522, in which an (apparently) indexed write method
	 * without a corresponding indexed read method would fail to be processed correctly by
	 * ExtendedBeanInfo. The local class C below represents the relevant methods from
	 * Google's GsonBuilder class. Interestingly, the setDateFormat(int, int) method was
	 * not actually intended to serve as an indexed write method; it just appears that way.
	 */
	@Test
	public void reproSpr8522() throws IntrospectionException {
		@SuppressWarnings("unused") class C {
			public Object setDateFormat(String pattern) { return new Object(); }
			public Object setDateFormat(int style) { return new Object(); }
			public Object setDateFormat(int dateStyle, int timeStyle) { return new Object(); }
		}
		BeanInfo bi = Introspector.getBeanInfo(C.class);

		assertThat(hasReadMethodForProperty(bi, "dateFormat"), is(false));
		assertThat(hasWriteMethodForProperty(bi, "dateFormat"), is(false));
		assertThat(hasIndexedReadMethodForProperty(bi, "dateFormat"), is(false));
		assertThat(hasIndexedWriteMethodForProperty(bi, "dateFormat"), is(trueUntilJdk17()));

		BeanInfo ebi = new ExtendedBeanInfo(bi);

		assertThat(hasReadMethodForProperty(bi, "dateFormat"), is(false));
		assertThat(hasWriteMethodForProperty(bi, "dateFormat"), is(false));
		assertThat(hasIndexedReadMethodForProperty(bi, "dateFormat"), is(false));
		assertThat(hasIndexedWriteMethodForProperty(bi, "dateFormat"), is(trueUntilJdk17()));

		assertThat(hasReadMethodForProperty(ebi, "dateFormat"), is(false));
		assertThat(hasWriteMethodForProperty(ebi, "dateFormat"), is(true));
		assertThat(hasIndexedReadMethodForProperty(ebi, "dateFormat"), is(false));
		assertThat(hasIndexedWriteMethodForProperty(ebi, "dateFormat"), is(trueUntilJdk17()));
	}

	@Test
	public void propertyCountsMatch() throws IntrospectionException {
		BeanInfo bi = Introspector.getBeanInfo(TestBean.class);
		BeanInfo ebi = new ExtendedBeanInfo(bi);

		assertThat(ebi.getPropertyDescriptors().length, equalTo(bi.getPropertyDescriptors().length));
	}

	@Test
	public void propertyCountsWithNonStandardWriteMethod() throws IntrospectionException {
		class ExtendedTestBean extends TestBean {
			@SuppressWarnings("unused")
			public ExtendedTestBean setFoo(String s) { return this; }
		}
		BeanInfo bi = Introspector.getBeanInfo(ExtendedTestBean.class);
		BeanInfo ebi = new ExtendedBeanInfo(bi);

		boolean found = false;
		for (PropertyDescriptor pd : ebi.getPropertyDescriptors()) {
			if (pd.getName().equals("foo")) {
				found = true;
			}
		}
		assertThat(found, is(true));
		assertThat(ebi.getPropertyDescriptors().length, equalTo(bi.getPropertyDescriptors().length+1));
	}

	/**
	 * {@link BeanInfo#getPropertyDescriptors()} returns alphanumerically sorted.
	 * Test that {@link ExtendedBeanInfo#getPropertyDescriptors()} does the same.
	 */
	@Test
	public void propertyDescriptorOrderIsEqual() throws IntrospectionException {
		BeanInfo bi = Introspector.getBeanInfo(TestBean.class);
		BeanInfo ebi = new ExtendedBeanInfo(bi);

		for (int i = 0; i < bi.getPropertyDescriptors().length; i++) {
			assertThat("element " + i + " in BeanInfo and ExtendedBeanInfo propertyDescriptor arrays do not match",
					ebi.getPropertyDescriptors()[i].getName(), equalTo(bi.getPropertyDescriptors()[i].getName()));
		}
	}

	@Test
	public void propertyDescriptorComparator() throws IntrospectionException {
		PropertyDescriptorComparator c = new PropertyDescriptorComparator();
		assertThat(c.compare(new PropertyDescriptor("a", null, null), new PropertyDescriptor("a", null, null)), equalTo(0));
		assertThat(c.compare(new PropertyDescriptor("abc", null, null), new PropertyDescriptor("abc", null, null)), equalTo(0));
		assertThat(c.compare(new PropertyDescriptor("a", null, null), new PropertyDescriptor("b", null, null)), lessThan(0));
		assertThat(c.compare(new PropertyDescriptor("b", null, null), new PropertyDescriptor("a", null, null)), greaterThan(0));
		assertThat(c.compare(new PropertyDescriptor("abc", null, null), new PropertyDescriptor("abd", null, null)), lessThan(0));
		assertThat(c.compare(new PropertyDescriptor("xyz", null, null), new PropertyDescriptor("123", null, null)), greaterThan(0));
		assertThat(c.compare(new PropertyDescriptor("a", null, null), new PropertyDescriptor("abc", null, null)), lessThan(0));
		assertThat(c.compare(new PropertyDescriptor("abc", null, null), new PropertyDescriptor("a", null, null)), greaterThan(0));
		assertThat(c.compare(new PropertyDescriptor("abc", null, null), new PropertyDescriptor("b", null, null)), lessThan(0));

		assertThat(c.compare(new PropertyDescriptor(" ", null, null), new PropertyDescriptor("a", null, null)), lessThan(0));
		assertThat(c.compare(new PropertyDescriptor("1", null, null), new PropertyDescriptor("a", null, null)), lessThan(0));
		assertThat(c.compare(new PropertyDescriptor("a", null, null), new PropertyDescriptor("A", null, null)), greaterThan(0));
	}

	private boolean hasWriteMethodForProperty(BeanInfo beanInfo, String propertyName) {
		for (PropertyDescriptor pd : beanInfo.getPropertyDescriptors()) {
			if (pd.getName().equals(propertyName)) {
				return pd.getWriteMethod() != null;
			}
		}
		return false;
	}

	private boolean hasReadMethodForProperty(BeanInfo beanInfo, String propertyName) {
		for (PropertyDescriptor pd : beanInfo.getPropertyDescriptors()) {
			if (pd.getName().equals(propertyName)) {
				return pd.getReadMethod() != null;
			}
		}
		return false;
	}

	private boolean hasIndexedWriteMethodForProperty(BeanInfo beanInfo, String propertyName) {
		for (PropertyDescriptor pd : beanInfo.getPropertyDescriptors()) {
			if (pd.getName().equals(propertyName)) {
				if (!(pd instanceof IndexedPropertyDescriptor)) {
					return false;
				}
				return ((IndexedPropertyDescriptor)pd).getIndexedWriteMethod() != null;
			}
		}
		return false;
	}

	private boolean hasIndexedReadMethodForProperty(BeanInfo beanInfo, String propertyName) {
		for (PropertyDescriptor pd : beanInfo.getPropertyDescriptors()) {
			if (pd.getName().equals(propertyName)) {
				if (!(pd instanceof IndexedPropertyDescriptor)) {
					return false;
				}
				return ((IndexedPropertyDescriptor)pd).getIndexedReadMethod() != null;
			}
		}
		return false;
	}

	private boolean trueUntilJdk17() {
		return JdkVersion.getMajorJavaVersion() < JdkVersion.JAVA_17;
	}


	@Test
	public void reproSpr8806() throws IntrospectionException {
		// does not throw
		Introspector.getBeanInfo(LawLibrary.class);

		// does not throw after the changes introduced in SPR-8806
		new ExtendedBeanInfo(Introspector.getBeanInfo(LawLibrary.class));
	}

	interface Book { }

	interface TextBook extends Book { }

	interface LawBook extends TextBook { }

	interface BookOperations {
		Book getBook();
		void setBook(Book book);
	}

	interface TextBookOperations extends BookOperations {
		@Override
		TextBook getBook();
	}

	abstract class Library {
		public Book getBook() { return null; }
		public void setBook(Book book) { }
	}

	class LawLibrary extends Library implements TextBookOperations {
		@Override
		public LawBook getBook() { return null; }
	}


	@Test
	public void cornerSpr8949() throws IntrospectionException {
		class A {
			@SuppressWarnings("unused")
			public boolean isTargetMethod() {
				return false;
			}
		}

		class B extends A {
			@Override
			public boolean isTargetMethod() {
				return false;
			}
		}

		BeanInfo bi = Introspector.getBeanInfo(B.class);

		/* first, demonstrate the 'problem':
		 * java.beans.Introspector returns the "wrong" declaring class for overridden read
		 * methods, which in turn violates expectations in {@link ExtendedBeanInfo} regarding
		 * method equality. Spring's {@link ClassUtils#getMostSpecificMethod(Method, Class)}
		 * helps out here, and is now put into use in ExtendedBeanInfo as well
		 */
		for (PropertyDescriptor pd : bi.getPropertyDescriptors()) {
			if ("targetMethod".equals(pd.getName())) {
				Method readMethod = pd.getReadMethod();
				assertTrue(readMethod.getDeclaringClass().equals(A.class)); // we expected B!

				Method msReadMethod = ClassUtils.getMostSpecificMethod(readMethod, B.class);
				assertTrue(msReadMethod.getDeclaringClass().equals(B.class)); // and now we get it.
			}
		}

		// and now demonstrate that we've indeed fixed the problem
		BeanInfo ebi = new ExtendedBeanInfo(bi);

		assertThat(hasReadMethodForProperty(bi, "targetMethod"), is(true));
		assertThat(hasWriteMethodForProperty(bi, "targetMethod"), is(false));

		assertThat(hasReadMethodForProperty(ebi, "targetMethod"), is(true));
		assertThat(hasWriteMethodForProperty(ebi, "targetMethod"), is(false));
	}

	@Test
	public void cornerSpr8937() throws IntrospectionException {
		@SuppressWarnings("unused") class A {
			public void setAddress(String addr){ }
			public void setAddress(int index, String addr) { }
			public String getAddress(int index){ return null; }
		}

		{ // baseline. ExtendedBeanInfo needs to behave exactly like the following
			BeanInfo bi = Introspector.getBeanInfo(A.class);
			assertThat(hasReadMethodForProperty(bi, "address"), is(false));
			assertThat(hasWriteMethodForProperty(bi, "address"), is(false));
			assertThat(hasIndexedReadMethodForProperty(bi, "address"), is(true));
			assertThat(hasIndexedWriteMethodForProperty(bi, "address"), is(true));
		}
		{
			BeanInfo bi = new ExtendedBeanInfo(Introspector.getBeanInfo(A.class));
			assertThat(hasReadMethodForProperty(bi, "address"), is(false));
			assertThat(hasWriteMethodForProperty(bi, "address"), is(false));
			assertThat(hasIndexedReadMethodForProperty(bi, "address"), is(true));
			assertThat(hasIndexedWriteMethodForProperty(bi, "address"), is(true));
		}
	}

<<<<<<< HEAD
=======
	@Test
	public void shouldSupportStaticWriteMethod() throws IntrospectionException {
		{
			BeanInfo bi = Introspector.getBeanInfo(WithStaticWriteMethod.class);
			assertThat(hasReadMethodForProperty(bi, "prop1"), is(false));
			assertThat(hasWriteMethodForProperty(bi, "prop1"), is(false));
			assertThat(hasIndexedReadMethodForProperty(bi, "prop1"), is(false));
			assertThat(hasIndexedWriteMethodForProperty(bi, "prop1"), is(false));
		}
		{
			BeanInfo bi = new ExtendedBeanInfo(Introspector.getBeanInfo(WithStaticWriteMethod.class));
			assertThat(hasReadMethodForProperty(bi, "prop1"), is(false));
			assertThat(hasWriteMethodForProperty(bi, "prop1"), is(true));
			assertThat(hasIndexedReadMethodForProperty(bi, "prop1"), is(false));
			assertThat(hasIndexedWriteMethodForProperty(bi, "prop1"), is(false));
		}
	}

	static class WithStaticWriteMethod {
		@SuppressWarnings("unused")
		public static void setProp1(String prop1) {
		}
	}
>>>>>>> c892b818
}<|MERGE_RESOLUTION|>--- conflicted
+++ resolved
@@ -962,8 +962,6 @@
 		}
 	}
 
-<<<<<<< HEAD
-=======
 	@Test
 	public void shouldSupportStaticWriteMethod() throws IntrospectionException {
 		{
@@ -987,5 +985,4 @@
 		public static void setProp1(String prop1) {
 		}
 	}
->>>>>>> c892b818
 }